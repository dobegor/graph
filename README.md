# Graph <a href="http://goci.me/project/github.com/sauerbraten/graph"><img src="http://goci.me/project/image/github.com/sauerbraten/graph" /></a>

A thread-safe implementation of a graph data structure in Go. See https://en.wikipedia.org/wiki/Graph_(abstract_data_type) for more information. This implementation is weighted, but undirected.

<<<<<<< HEAD
This branch supports values stored in the graph's vertexes. There is a slimmer version of this package in the no-storage branch.
=======
This is the no-storage branch, which can not store values in the graph's vertexes, and thus is a bit slimmer and easier on memory.
>>>>>>> a733c155

## Usage

Get the package:

	$ go get -d github.com/sauerbraten/graph
	$ cd $GOROOT/src/github.com/sauerbraten/graph
	$ git checkout no-storage
	$ go install

Import the package:

	import (
		"github.com/sauerbraten/graph"
	)


## Documentation

For full package documentation, visit http://godoc.org/github.com/sauerbraten/graph.


## License

This code is licensed under a BSD License:

Copyright (c) 2013 Alexander Willing. All rights reserved.
	
- Redistributions of source code must retain the above copyright notice, this list of conditions and the following disclaimer.
- Redistributions in binary form must reproduce the above copyright notice, this list of conditions and the following disclaimer in the documentation and/or other materials provided with the distribution.

THIS SOFTWARE IS PROVIDED BY THE COPYRIGHT HOLDERS AND CONTRIBUTORS "AS IS" AND ANY EXPRESS OR IMPLIED WARRANTIES, INCLUDING, BUT NOT LIMITED TO, THE IMPLIED WARRANTIES OF MERCHANTABILITY AND FITNESS FOR A PARTICULAR PURPOSE ARE DISCLAIMED. IN NO EVENT SHALL THE COPYRIGHT OWNER OR CONTRIBUTORS BE LIABLE FOR ANY DIRECT, INDIRECT, INCIDENTAL, SPECIAL, EXEMPLARY, OR CONSEQUENTIAL DAMAGES (INCLUDING, BUT NOT LIMITED TO, PROCUREMENT OF SUBSTITUTE GOODS OR SERVICES; LOSS OF USE, DATA, OR PROFITS; OR BUSINESS INTERRUPTION) HOWEVER CAUSED AND ON ANY THEORY OF LIABILITY, WHETHER IN CONTRACT, STRICT LIABILITY, OR TORT (INCLUDING NEGLIGENCE OR OTHERWISE) ARISING IN ANY WAY OUT OF THE USE OF THIS SOFTWARE, EVEN IF ADVISED OF THE POSSIBILITY OF SUCH DAMAGE.<|MERGE_RESOLUTION|>--- conflicted
+++ resolved
@@ -2,11 +2,7 @@
 
 A thread-safe implementation of a graph data structure in Go. See https://en.wikipedia.org/wiki/Graph_(abstract_data_type) for more information. This implementation is weighted, but undirected.
 
-<<<<<<< HEAD
-This branch supports values stored in the graph's vertexes. There is a slimmer version of this package in the no-storage branch.
-=======
-This is the no-storage branch, which can not store values in the graph's vertexes, and thus is a bit slimmer and easier on memory.
->>>>>>> a733c155
+There is also a version of this package that supports storing values in the graph vertexes so that the graph can be used as a data-store.
 
 ## Usage
 
@@ -34,7 +30,7 @@
 This code is licensed under a BSD License:
 
 Copyright (c) 2013 Alexander Willing. All rights reserved.
-	
+
 - Redistributions of source code must retain the above copyright notice, this list of conditions and the following disclaimer.
 - Redistributions in binary form must reproduce the above copyright notice, this list of conditions and the following disclaimer in the documentation and/or other materials provided with the distribution.
 
